<p align="center">
  <img height="150" src="https://raw.githubusercontent.com/aristoteleo/spateo-release/main/docs/_static/logo.png" />
</p

[![documentation](https://readthedocs.org/projects/spateo-release/badge/?version=latest)](https://spateo-release.readthedocs.io/en/latest/)


[Installation](https://spateo-release.readthedocs.io/en/latest/installation.html) - [Tutorials](https://spateo-release.readthedocs.io/en/latest/tutorials/index.html) - [API](https://spateo-release.readthedocs.io/en/latest/autoapi/spateo/index.html) - [Citation](https://www.biorxiv.org/content/10.1101/2022.12.07.519417v1) - [Technical](https://spateo-release.readthedocs.io/en/latest/technicals/index.html)

# Installation Notes
A few notes on installation: Spateo utilizes the `mpi4py` package and a working MPI implementation.
This can be most easily installed by first using `conda`. There are three options for MPI implementation:
1. OpenMPI (Linux and macOS)
2. MPICH (Linux and macOS)
3. Microsoft MPI (Windows)

To use MPICH:
```
conda install -c conda-forge mpich 
```

To use OpenMPI:
```
conda install -c conda-forge openmpi
```

To use Microsoft MPI:
```
conda install -c conda-forge msmpi
```

On Linux, this can also be achieved using `sudo apt-get install libopenmpi-dev` or `sudo apt-get install mpich`.
mpi4py can also be installed at this time using the same command, however the version Spateo uses may differ from
the most current version. 

<<<<<<< HEAD

=======
>>>>>>> 08b6d08c
# Citation
Xiaojie Qiu1$\*, Daniel Y. Zhu3$, Jiajun Yao2, 4, 5, 6$, Zehua Jing2, 4,7$, Lulu Zuo8$, Mingyue Wang2, 4, 9, 10$, Kyung Hoi (Joseph) Min11, Hailin Pan2, 4, Shuai Wang2, 4, 7, Sha Liao4, Yiwei Lai4, Shijie Hao2, 4, 7, Yuancheng Ryan Lu1, Matthew Hill17, Jorge D. Martin-Rufino17, Chen Weng1, Anna Maria Riera-Escandell18, Mengnan Chen2, 4, Liang Wu4, Yong Zhang4, Xiaoyu Wei2, 4, Mei Li4, Xin Huang4, Rong Xiang2, 4, 7, Zhuoxuan Yang4, 12, Chao Liu4, Tianyi Xia4, Yingxin Liang10, Junqiang Xu4,7, Qinan Hu9, 10, Yuhui Hu9, 10, Hongmei Zhu8, Yuxiang Li4, Ao Chen4, Miguel A. Esteban4, Ying Gu2, 4,7, Douglas A. Lauffenburger3, Xun Xu2, 4, 13, Longqi Liu2, 4, 14, 15\*, Jonathan S. Weissman1,19, 20\*, Shiping Liu2, 4, 14, 15, 16\*, Yinqi Bai2, 4\*  $Co-first authors; *:Corresponding authors
 
Spateo: multidimensional spatiotemporal modeling of single-cell spatial transcriptomics 

https://www.biorxiv.org/content/10.1101/2022.12.07.519417v1

# Abstract

<p align="justify">
Cells do not live in a vacuum, but in a milieu defined by cell–cell communication that can be measured via emerging high-resolution spatial transcriptomics approaches. However, analytical tools that fully leverage such data for kinetic modeling remain lacking. Here we present Spateo (aristoteleo/spateo-release), a general framework for quantitative spatiotemporal modeling of single-cell resolution spatial transcriptomics. Spateo delivers novel methods for digitizing spatial layers/columns to identify spatially-polar genes, and develops a comprehensive framework of cell-cell interaction to reveal spatial effects of niche factors and cell type-specific ligand-receptor interactions. Furthermore, Spateo reconstructs 3D models of whole embryos, and performs 3D morphometric analyses. Lastly, Spateo introduces the concept of “morphometric vector field” of cell migrations, and integrates spatial differential geometry to unveil regulatory programs underlying various organogenesis patterns of Drosophila. Thus, Spateo enables the study of the ecology of organs at a molecular level in 3D space, beyond isolated single cells. 
</p

![Spateo](https://user-images.githubusercontent.com/7456281/206298806-eb7df755-5fc4-46b6-80cc-baab86f0611f.png)

## Highlights of Spateo:

*  <p align="justify"> Spateo introduces a sophisticated approach, Starro, to segment single cells based purely on RNA signal, unsupervisedly identifies continuous tissue domains via spatially-constrained clustering, and dissect the intricate spatial cell type distribution and tissue composition;

* <p align="justify"> Spateo identifies spatial polarity/gradient genes (e.g. neuronal layer specific genes) by solving a partial differential equation to digitize layers and columns of a spatial domain. </p

* <p align="justify"> Spateo implements a full suite of spatially-aware modules for differential expression inference, including novel parametric models for spatially-informed prediction of cell-cell interactions and interpretable estimation of downstream effects. </p

* <p align="justify"> Spateo enables reconstruction of 3D whole-organ models from 2D slices, identifying different “organogenesis modes” (patterns of cell migration during organogenesis) for each organ and quantifying morphometric properties (such as organ surface area, volume, length and cell density) over time. </p

* <p align="justify"> Spateo brings in the concept of the “morphometric vector field” that predicts migration paths for each cell within an organ in a 3D fashion and reveals principles of cell migration by exploring various differential geometry quantities. </p

## Spateo Development Process
- Follow feature-staging-main review process
    - create a specific branch for new feature
    - implement and test on your branch; add unit tests
    - create pull request
    - discuss with lab members and merge into the main branch once all checks pass
- Follow python [Google code style](https://google.github.io/styleguide/pyguide.html)

## Code quality
- File and function docstrings should be written in [Google style](https://google.github.io/styleguide/pyguide.html)
- We use `black` to automatically format code in a standardized format. To ensure that any code changes are up to standard, use `pre-commit` as such.
```
# Run the following two lines ONCE.
pip install pre-commit
pre-commit install
```
Then, all future commits will call `black` automatically to format the code. Any code that does not follow the standard will cause a check to fail.

## Unit testing
Unit-tests should be written for most functions. To run unit tests, simply run the following.
```
# Install ONCE.
pip install -r dev-requirements.txt

# Run test
make test
```
Any failing tests will cause a check to fail.

## Documentation
We use `sphinx` to generate documentation. 
Importantly, we used the submodule functionality to import documentation from a separate repository (https://github.com/aristoteleo/spateo-tutorials).
It is important to keep the submodule up to date with the main repository and the following commands will help you do so.


### Update All Submodules at Once:

1. **Fetch and Merge Changes for All Submodules**:
   
   You can fetch the latest changes for all submodules and merge them into your current checkouts of the submodules:

   ```bash
   git submodule update --remote --merge
   ```

2. **Commit the Updated Submodules**:

   This step is important because the parent repository tracks a specific commit of the submodule. By updating the submodule, the parent repository needs to be informed of the new commit to track.

   ```bash
   git add .
   git commit -m "Updated all submodules"
   git push
   ```
Once you are done the above, check the link directory (something like spateo-tutorials @ 8e372ee) under the `docs` folder to make sure the related commit (such as 8e372ee) is the same as the latest one in the spateo-tutorials repository. If not, you may need to redo the above procedure again. 
```<|MERGE_RESOLUTION|>--- conflicted
+++ resolved
@@ -33,10 +33,6 @@
 mpi4py can also be installed at this time using the same command, however the version Spateo uses may differ from
 the most current version. 
 
-<<<<<<< HEAD
-
-=======
->>>>>>> 08b6d08c
 # Citation
 Xiaojie Qiu1$\*, Daniel Y. Zhu3$, Jiajun Yao2, 4, 5, 6$, Zehua Jing2, 4,7$, Lulu Zuo8$, Mingyue Wang2, 4, 9, 10$, Kyung Hoi (Joseph) Min11, Hailin Pan2, 4, Shuai Wang2, 4, 7, Sha Liao4, Yiwei Lai4, Shijie Hao2, 4, 7, Yuancheng Ryan Lu1, Matthew Hill17, Jorge D. Martin-Rufino17, Chen Weng1, Anna Maria Riera-Escandell18, Mengnan Chen2, 4, Liang Wu4, Yong Zhang4, Xiaoyu Wei2, 4, Mei Li4, Xin Huang4, Rong Xiang2, 4, 7, Zhuoxuan Yang4, 12, Chao Liu4, Tianyi Xia4, Yingxin Liang10, Junqiang Xu4,7, Qinan Hu9, 10, Yuhui Hu9, 10, Hongmei Zhu8, Yuxiang Li4, Ao Chen4, Miguel A. Esteban4, Ying Gu2, 4,7, Douglas A. Lauffenburger3, Xun Xu2, 4, 13, Longqi Liu2, 4, 14, 15\*, Jonathan S. Weissman1,19, 20\*, Shiping Liu2, 4, 14, 15, 16\*, Yinqi Bai2, 4\*  $Co-first authors; *:Corresponding authors
  
